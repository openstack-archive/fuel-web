[
    {
        "pk": 1,
        "model": "nailgun.release",
        "fields": {
            "name": "Havana on CentOS 6.4",
            "version": "2013.2.1",
            "operating_system": "CentOS",
            "description": "This option will install the OpenStack Havana packages using a CentOS based operating system. With high availability features built in, you are getting a robust, enterprise-grade OpenStack deployment.",
            "state": "available",
            "modes_metadata": {
                "multinode": {
                    "description": "In this configuration the OpenStack controller is deployed separately from the compute and cinder nodes. This mode assumes the presence of 1 controller node and 1 or more compute/cinder nodes. You can add more nodes to scale your cloud later."
                },
                "ha_compact": {
                    "description": "This configuration requires multiple OpenStack controllers (3+) and provides high availability for all OpenStack components, including MySQL/Galera, RabbitMQ, and Cinder, as well as OpenStack API services. Select this configuration if you want to build a production-grade OpenStack cloud with 6 nodes or more."
                }
            },
            "roles": ["controller", "compute", "cinder", "ceph-osd", "mongo"],
            "roles_metadata": {
                "controller": {
                    "name": "Controller",
                    "description": "The controller initiates orchestration activities and provides an external API.  Other components like Glance (image storage), Keystone (identity management), Horizon (OpenStack dashboard) and Nova-Scheduler are installed on the controller as well.",
                    "conflicts": ["compute"]
                },
                "compute": {
                    "name": "Compute",
                    "description": "A compute node creates, manages and terminates virtual machine instances.",
                    "conflicts": ["controller"]
                },
                "cinder": {
                    "name": "Storage - Cinder LVM",
                    "description": "Cinder LVM provides block storage over iSCSI. Block storage can be used for database storage, expandable file systems, or providing a server with access to raw block level devices."
                },
                "ceph-osd": {
                    "name": "Storage - Ceph OSD",
                    "description": "Ceph storage can be configured to provide storage for block volumes (Cinder), images (Glance) and ephemeral instance storage (Nova). It can also provide object storage through the S3 and Swift API (See settings to enable each)."
                },
                "mongo": {
                    "name": "Mongo",
<<<<<<< HEAD
                    "description": "Storage - MongoDB for ceilometer",
                    "conflicts": ["compute"]
                }
=======
                    "description": "Storage - MongoDB for Ceilometer",
                    "conflicts": ["compute"],
                    "depends_on": "editable.additional_components.ceilometer.value"
                  }
>>>>>>> b9d37d0a
            },
            "networks_metadata": {
                "nova_network": {
                    "networks": [
                        {
                            "name": "floating",
                            "cidr": "172.16.0.0/24",
                            "ip_range": ["172.16.0.128", "172.16.0.254"],
                            "vlan_start": null,
                            "use_gateway": false,
                            "notation": "ip_ranges",
                            "render_type": "ip_ranges",
                            "render_addr_mask": null,
                            "use_same_vlan_nic": 1,
                            "map_priority": 1,
                            "assign_vip": false
                        },
                        {
                            "name": "public",
                            "cidr": "172.16.0.0/24",
                            "netmask": "255.255.255.0",
                            "gateway": "172.16.0.1",
                            "ip_range": ["172.16.0.2", "172.16.0.127"],
                            "vlan_start": null,
                            "use_gateway": true,
                            "notation": "ip_ranges",
                            "calculate_cidr": true,
                            "render_type": null,
                            "render_addr_mask": "public",
                            "use_same_vlan_nic": 1,
                            "map_priority": 1,
                            "assign_vip": true
                        },
                        {
                            "name": "management",
                            "cidr": "192.168.0.0/24",
                            "vlan_start": 101,
                            "use_gateway": false,
                            "notation": "cidr",
                            "render_type": "cidr",
                            "render_addr_mask": "internal",
                            "map_priority": 2,
                            "assign_vip": true
                        },
                        {
                            "name": "storage",
                            "cidr": "192.168.1.0/24",
                            "vlan_start": 102,
                            "use_gateway": false,
                            "notation": "cidr",
                            "render_type": "cidr",
                            "render_addr_mask": "storage",
                            "map_priority": 2,
                            "assign_vip": false
                        },
                        {
                            "name": "fixed",
                            "cidr": "10.0.0.0/16",
                            "network_size": 256,
                            "vlan_start": 103,
                            "use_gateway": true,
                            "notation": "cidr",
                            "render_type": "cidr",
                            "render_addr_mask": null,
                            "map_priority": 2,
                            "assign_vip": false
                        }
                    ]
                },
                "neutron": {
                    "networks": [
                        {
                            "name": "public",
                            "cidr": "172.16.0.0/24",
                            "ip_range": ["172.16.0.2", "172.16.0.126"],
                            "vlan_start": null,
                            "use_gateway": true,
                            "notation": "ip_ranges",
                            "calculate_cidr": true,
                            "render_type": null,
                            "render_addr_mask": "public",
                            "map_priority": 1,
                            "assign_vip": true
                        },
                        {
                            "name": "management",
                            "cidr": "192.168.0.0/24",
                            "vlan_start": 101,
                            "use_gateway": false,
                            "notation": "cidr",
                            "render_type": "cidr",
                            "render_addr_mask": "internal",
                            "map_priority": 2,
                            "assign_vip": true
                        },
                        {
                            "name": "storage",
                            "cidr": "192.168.1.0/24",
                            "vlan_start": 102,
                            "use_gateway": false,
                            "notation": "cidr",
                            "render_type": "cidr",
                            "render_addr_mask": "storage",
                            "map_priority": 2,
                            "assign_vip": false
                        },
                        {
                            "name": "private",
                            "seg_type": "vlan",
                            "vlan_start": null,
                            "use_gateway": false,
                            "notation": null,
                            "render_type": null,
                            "render_addr_mask": null,
                            "map_priority": 2,
                            "dedicated_nic": true,
                            "assign_vip": false
                        }
                    ],
                    "config": {
                        "parameters": {
                            "amqp": {
                                "provider": "rabbitmq",
                                "username": null,
                                "passwd": "",
                                "hosts": "hostname1:5672, hostname2:5672"
                            },
                            "database": {
                                "provider": "mysql",
                                "port": "3306",
                                "database": null,
                                "username": null,
                                "passwd":   ""
                            },
                            "keystone": {
                                "admin_user": null,
                                "admin_password": ""
                            },
                            "metadata": {
                                "metadata_proxy_shared_secret": ""
                            }
                        }
                    }
                }
            },
            "volumes_metadata": {
                "volumes_roles_mapping": {
                    "controller": [
                        {"allocate_size": "min", "id": "os"},
                        {"allocate_size": "all", "id": "image"}],
                    "compute": [
                        {"allocate_size": "min", "id": "os"},
                        {"allocate_size": "all", "id": "vm"}],
                    "ceph-osd": [
                        {"allocate_size": "min", "id": "os"},
                        {"allocate_size": "min", "id": "cephjournal"},
                        {"allocate_size": "full-disk", "id": "ceph"}],
                    "cinder": [
                        {"allocate_size": "min", "id": "os"},
                        {"allocate_size": "all", "id": "cinder"}],
                    "mongo": [
                        {"allocate_size": "min", "id": "os"},
                        {"allocate_size": "all", "id": "vm"}],
                    "other": [
                        {"allocate_size": "all", "id": "os"}]
                },
                "volumes": [
                    {
                        "id": "ceph",
                        "type": "partition",
                        "min_size": {"generator": "calc_min_ceph_size"},
                        "label": "Ceph",
                        "name": "Ceph",
                        "mount": "none",
                        "partition_guid": "4fbd7e29-9d25-41b8-afd0-062c0ceff05d",
                        "file_system": "none"
                    },
                    {
                        "id": "cephjournal",
                        "type": "partition",
                        "min_size": {"generator": "calc_min_ceph_journal_size"},
                        "name": "Ceph Journal",
                        "label": "Ceph Journal",
                        "mount": "none",
                        "partition_guid": "45b0969e-9b03-4f30-b4c6-b4b80ceff106",
                        "file_system": "none"
                    },
                    {
                        "id": "os",
                        "type": "vg",
                        "min_size": {"generator": "calc_min_os_size"},
                        "label": "Base System",
                        "volumes": [
                            {
                                "mount": "/",
                                "type": "lv",
                                "name": "root",
                                "size": {"generator": "calc_total_root_vg"},
                                "file_system": "ext4"
                            },
                            {
                                "mount": "swap",
                                "type": "lv",
                                "name": "swap",
                                "size": {"generator": "calc_swap_size"},
                                "file_system": "swap"
                            }
                        ]
                    },
                    {
                        "id": "vm",
                        "type": "vg",
                        "min_size": {"generator": "calc_min_vm_size"},
                        "label": "Virtual Storage",
                        "volumes": [
                            {
                                "mount": "{{settings.NOVA_STATE_PATH}}",
                                "type": "lv",
                                "name": "nova",
                                "size": {
                                    "generator": "calc_total_vg",
                                    "generator_args": ["vm"]
                                },
                                "file_system": "xfs"
                            }
                        ]
                    },
                    {
                        "id": "image",
                        "type": "vg",
                        "min_size": {"generator": "calc_min_glance_size"},
                        "label": "Image Storage",
                        "volumes": [
                            {
                                "mount": "/var/lib/glance",
                                "type": "lv",
                                "name": "glance",
                                "size": {
                                    "generator": "calc_total_vg",
                                    "generator_args": ["image"]
                                },
                                "file_system": "xfs"
                            }
                        ]
                    },
                    {
                        "id": "cinder",
                        "type": "vg",
                        "label": "Cinder",
                        "min_size": {"generator": "calc_min_cinder_size"},
                        "volumes": []
                    }
                ]
            },
            "attributes_metadata": {
                "editable": {
                    "access": {
                        "user": {
                            "value": "admin",
                            "label": "username",
                            "description": "Username for Administrator",
                            "weight": 10,
                            "type": "text"
                        },
                        "email": {
                            "value": "admin@example.org",
                            "label": "email",
                            "description": "Email address for Administrator",
                            "weight": 40,
                            "type": "text"
                        },
                        "tenant": {
                            "value": "admin",
                            "label": "tenant",
                            "description": "Tenant (project) name for Administrator",
                            "weight": 30,
                            "type": "text"
                        },
                        "password": {
                            "value": "admin",
                            "label": "password",
                            "description": "Password for Administrator",
                            "weight": 20,
                            "type": "password"
                        }
                    },
                    "additional_components": {
                        "savanna": {
                            "value": false,
                            "label": "Install Savanna",
                            "description": "If selected, Savanna component will be installed",
                            "weight": 10,
                            "type": "checkbox"
                        },
                        "murano": {
                            "value": false,
                            "label": "Install Murano",
                            "description": "If selected, Murano component will be installed",
                            "weight": 20,
                            "type": "checkbox"
                        },
                        "heat": {
                            "value": true,
                            "label": "",
                            "description": "",
                            "weight": 30,
                            "type": "hidden"
                        },
                        "ceilometer": {
                            "value": false,
                            "label": "Install Ceilometer",
                            "description": "If selected, Ceilometer component will be installed",
                            "weight": 40,
                            "type": "checkbox"
                        }
                    },
                    "common": {
                        "debug": {
                            "value": false,
                            "label": "OpenStack debug logging",
                            "description": "Debug logging mode provides more information, but requires more disk space.",
                            "weight": 20,
                            "type": "checkbox"
                        },
                        "auto_assign_floating_ip": {
                            "value": false,
                            "label": "Auto assign floating IP",
                            "description": "If selected, OpenStack will automatically assign a floating IP to a new instance",
                            "weight": 40,
                            "type": "checkbox"
                        },
                        "vlan_splinters": {
                            "value": "disabled",
                            "label": "Open VSwitch VLAN Splinters feature (Neutron only)",
                            "weight": 45,
                            "type": "radio",
                            "values": [
                                {
                                    "data": "disabled",
                                    "label": "Disabled",
                                    "description": "OVS VLAN splinters disabled on all interfaces"
                                },
                                {
                                    "data": "soft",
                                    "label": "Enable OVS VLAN splinters soft trunks workaround",
                                    "description": "Configure OVS to use VLAN splinters workaround with soft trunk detection. This may resolve issues that might be encountered when using VLAN tags with OVS and Neutron on Kernels <3.3 (CentOS)"
                                },
                                {
                                    "data": "hard",
                                    "label": "Enable OVS VLAN splinters hard trunks workaround",
                                    "description": "Configure OVS to use VLAN splinters workaround with hard trunk allocation. Offers similar effect as soft trunks workaround, but forces each trunk to be predefined. This may work better than soft trunks especially if you still see network problems using soft trunks"
                                }
                            ]
                        },
                        "libvirt_type": {
                            "value": "qemu",
                            "values": [
                                {
                                    "data": "kvm",
                                    "label": "KVM",
                                    "description": "Choose this type of hypervisor if you run OpenStack on hardware"
                                },
                                {
                                    "data": "qemu",
                                    "label": "QEMU",
                                    "description": "Choose this type of hypervisor if you run OpenStack on virtual hosts."
                                }
                            ],
                            "label": "Hypervisor type",
                            "weight": 30,
                            "type": "radio"
                        },
                        "start_guests_on_host_boot": {
                            "value": true,
                            "label": "Start guests on host boot",
                            "description": "Whether to (re-)start guests when the host reboots. If enabled, this option causes guests assigned to the host to be unconditionally restarted when nova-compute starts. If the guest is found to be stopped, it starts. If it is found to be running, it reboots.",
                            "weight": 60,
                            "type": "checkbox"
                        },
                        "use_cow_images": {
                            "value": true,
                            "label": "Use qcow format for images",
                            "description": "For most cases you will want qcow format. If it's disabled, raw image format will be used to run VMs. OpenStack with raw format currently does not support snapshotting.",
                            "weight": 50,
                            "type": "checkbox"
                        },
                        "compute_scheduler_driver": {
                            "value": "nova.scheduler.filter_scheduler.FilterScheduler",
                            "values": [
                                {
                                    "data": "nova.scheduler.filter_scheduler.FilterScheduler",
                                    "label": "Filter scheduler",
                                    "description": "Currently the most advanced OpenStack scheduler. See the OpenStack documentation for details."
                                },
                                {
                                    "data": "nova.scheduler.simple.SimpleScheduler",
                                    "label": "Simple scheduler",
                                    "description": "This is 'naive' scheduler which tries to find the least loaded host"
                                }
                            ],
                            "label": "Scheduler driver",
                            "weight": 40,
                            "type": "radio"
                        },
                        "auth_key": {
                            "value": "",
                            "label": "Public Key",
                            "description": "Public key(s) to include in authorized_keys on deployed nodes",
                            "weight": 70,
                            "type": "text"
                        }
                    },
                    "syslog": {
                        "syslog_transport": {
                            "value": "udp",
                            "values": [
                                {
                                    "data": "udp",
                                    "label": "UDP",
                                    "description": ""
                                },
                                {
                                    "data": "tcp",
                                    "label": "TCP",
                                    "description": ""
                                }
                            ],
                            "label": "Syslog transport protocol",
                            "weight": 30,
                            "type": "radio"
                        },
                        "syslog_server": {
                            "value": "",
                            "label": "Hostname",
                            "description": "Remote syslog hostname",
                            "weight": 10,
                            "type": "text"
                        },
                        "syslog_port": {
                            "value": "514",
                            "label": "Port",
                            "description": "Remote syslog port",
                            "weight": 20,
                            "type": "text"
                        }
                    },
                    "storage": {
                        "volumes_lvm": {
                            "value": true,
                            "label": "Cinder LVM over iSCSI for volumes",
                            "description": "Requires at least one Storage - Cinder LVM node.",
                            "weight": 10,
                            "type": "checkbox"
                        },
                        "volumes_ceph": {
                            "value": false,
                            "label": "Ceph RBD for volumes (Cinder)",
                            "description": "Configures Cinder to store volumes in Ceph RBD images.",
                            "weight": 20,
                            "type": "checkbox"
                        },
                        "images_ceph": {
                            "value": false,
                            "label": "Ceph RBD for images (Glance)",
                            "description": "Configures Glance to use the Ceph RBD backend to store images. If enabled, this option will prevent Swift from installing.",
                            "weight": 30,
                            "type": "checkbox"
                        },
                        "ephemeral_ceph": {
                            "value": false,
                            "label": "Ceph RBD for ephemeral volumes (Nova)",
                            "description": "Configures Nova to store ephemeral volumes in RBD. This works best if Ceph is enabled for volumes and images, too. Enables live migration of all types of Ceph backed VMs (without this option, live migration will only work with VMs launched from Cinder volumes).",
                            "weight": 35,
                            "type": "checkbox"
                        },
                        "objects_ceph": {
                            "value": false,
                            "label": "Ceph RadosGW for objects (Swift API)",
                            "description": "Configures RadosGW front end for Ceph RBD. This exposes S3 and Swift API Interfaces. If enabled, this option will prevent Swift from installing.",
                            "weight": 40,
                            "type": "checkbox"
                        },
                        "osd_pool_size": {
                            "value": "2",
                            "label": "Ceph object replication factor",
                            "description": "Configures the default number of object replicas in Ceph. This number must be equal to or lower than the number of deployed 'Storage - Ceph OSD' nodes.",
                            "weight": 70,
                            "type": "text"
                        }
                    }
                },
                "generated": {
                    "mysql": {
                        "root_password": {
                            "generator": "password"
                        }
                    },
                    "keystone": {
                        "db_password": {
                            "generator": "password"
                        },
                        "admin_token": {
                            "generator": "password"
                        }
                    },
                    "glance": {
                        "db_password": {
                            "generator": "password"
                        },
                        "user_password": {
                            "generator": "password"
                        }
                    },
                    "nova": {
                        "db_password": {
                            "generator": "password"
                        },
                        "user_password": {
                            "generator": "password"
                        },
                        "state_path": "{{settings.NOVA_STATE_PATH}}"
                    },
                    "rabbit": {
                        "password": {
                            "generator": "password"
                        }
                    },
                    "swift": {
                        "user_password": {
                            "generator": "password"
                        }
                    },
                    "cinder": {
                        "db_password": {
                            "generator": "password"
                        },
                        "user_password": {
                            "generator": "password"
                        }
                    },
                    "savanna": {
                        "user_password": {
                            "generator": "password"
                        },
                        "db_password": {
                            "generator": "password"
                        }
                    },
                    "murano": {
                        "user_password": {
                            "generator": "password"
                        },
                        "rabbit_password": {
                            "generator": "password"
                        },
                        "db_password": {
                            "generator": "password"
                        }
                    },
                    "heat": {
                        "user_password": {
                            "generator": "password"
                        },
                        "db_password": {
                            "generator": "password"
                        },
                        "rabbit_password": {
                            "generator": "password"
                        }
                    },
                    "ceilometer": {
                        "db_password": {
                            "generator": "password"
                        },
                        "user_password": {
                            "generator": "password"
                        },
                        "metering_secret": {
                            "generator": "password"
                        }
                    },
                    "base_syslog": {
                        "syslog_server": {
                            "generator": "ip",
                            "generator_arg": "admin"
                        },
                        "syslog_port": {
                            "generator": "identical",
                            "generator_arg": "514"
                        }
                    },
                    "cobbler": {
                        "profile": {
                            "generator": "identical",
                            "generator_arg": "centos-x86_64"
                        }
                    },
                    "quantum_settings": {
                        "database": {
                            "passwd": {
                                "generator": "password"
                            }
                        },
                        "keystone": {
                            "admin_password": {
                                "generator": "password"
                            }
                        },
                        "metadata": {
                            "metadata_proxy_shared_secret": {
                                "generator": "password"
                            }
                        }
                    }
                }
            }
        }
    },
    {
        "pk": 2,
        "model": "nailgun.release",
        "fields": {
            "name": "RHOS 3.0 for RHEL 6.4",
            "version": "2013.1.2",
            "operating_system": "RHEL",
            "description": "This option will install the Red Hat Enterprise Linux OpenStack Platform using RHEL as a base operating system.  With high availability features built in, you are getting a robust enterprise-grade OpenStack deployment.",
            "state": "not_available",
            "modes_metadata": {
                "multinode": {
                    "description": "In this configuration the OpenStack controller is deployed separately from the compute and cinder nodes. This mode assumes the presence of 1 controller node and 1 or more compute/cinder nodes. You can add more nodes to scale your cloud later."
                },
                "ha_compact": {
                    "description": "This configuration requires multiple OpenStack controllers (3+) and provides high availability for all OpenStack components, including MySQL, QPID, and Cinder, as well as OpenStack API services. Select this configuration if you want to build a production-grade OpenStack cloud with 6 nodes or more."
                }
            },
            "roles": ["controller", "compute", "cinder"],
            "roles_metadata": {
                "controller": {
                    "name": "Controller",
                    "description": "The controller initiates orchestration activities and provides an external API.  Other components like Glance (image storage), Keystone (identity management), Horizon (OpenStack dashboard) and Nova-Scheduler are installed on the controller as well.",
                    "conflicts": ["compute"]
                },
                "compute": {
                    "name": "Compute",
                    "description": "A compute node creates, manages and terminates virtual machine instances.",
                    "conflicts": ["controller"]
                },
                "cinder": {
                    "name": "Storage - Cinder LVM",
                    "description": "Cinder LVM provides block storage over iSCSI. Block storage can be used for database storage, expandable file systems, or providing a server with access to raw block level devices."
                }
            },
            "networks_metadata": {
                "nova_network": {
                    "networks": [
                        {
                            "name": "floating",
                            "cidr": "172.16.0.0/24",
                            "ip_range": ["172.16.0.128", "172.16.0.254"],
                            "vlan_start": null,
                            "use_gateway": false,
                            "notation": "ip_ranges",
                            "render_type": "ip_ranges",
                            "render_addr_mask": null,
                            "use_same_vlan_nic": 1,
                            "map_priority": 1,
                            "assign_vip": false
                        },
                        {
                            "name": "public",
                            "cidr": "172.16.0.0/24",
                            "netmask": "255.255.255.0",
                            "gateway": "172.16.0.1",
                            "ip_range": ["172.16.0.2", "172.16.0.127"],
                            "vlan_start": null,
                            "use_gateway": true,
                            "notation": "ip_ranges",
                            "calculate_cidr": true,
                            "render_type": null,
                            "render_addr_mask": "public",
                            "use_same_vlan_nic": 1,
                            "map_priority": 1,
                            "assign_vip": true
                        },
                        {
                            "name": "management",
                            "cidr": "192.168.0.0/24",
                            "vlan_start": 101,
                            "use_gateway": false,
                            "notation": "cidr",
                            "render_type": "cidr",
                            "render_addr_mask": "internal",
                            "map_priority": 2,
                            "assign_vip": true
                        },
                        {
                            "name": "storage",
                            "cidr": "192.168.1.0/24",
                            "vlan_start": 102,
                            "use_gateway": false,
                            "notation": "cidr",
                            "render_type": "cidr",
                            "render_addr_mask": "storage",
                            "map_priority": 2,
                            "assign_vip": false
                        },
                        {
                            "name": "fixed",
                            "cidr": "10.0.0.0/16",
                            "network_size": 256,
                            "vlan_start": 103,
                            "use_gateway": true,
                            "notation": "cidr",
                            "render_type": "cidr",
                            "render_addr_mask": null,
                            "map_priority": 2,
                            "assign_vip": false
                        }
                    ]
                }
            },
            "volumes_metadata": {
                "volumes_roles_mapping": {
                    "controller": [
                        {"allocate_size": "min", "id": "os"},
                        {"allocate_size": "all", "id": "image"}],
                    "compute": [
                        {"allocate_size": "min", "id": "os"},
                        {"allocate_size": "all", "id": "vm"}],
                    "cinder": [
                        {"allocate_size": "min", "id": "os"},
                        {"allocate_size": "all", "id": "cinder"}],
                    "other": [
                        {"allocate_size": "all", "id": "os"}]
                },
                "volumes": [
                    {
                        "id": "os",
                        "type": "vg",
                        "min_size": {"generator": "calc_min_os_size"},
                        "label": "Base System",
                        "volumes": [
                            {
                                "mount": "/",
                                "type": "lv",
                                "name": "root",
                                "size": {"generator": "calc_total_root_vg"},
                                "file_system": "ext4"
                            },
                            {
                                "mount": "swap",
                                "type": "lv",
                                "name": "swap",
                                "size": {"generator": "calc_swap_size"},
                                "file_system": "swap"
                            }
                        ]
                    },
                    {
                        "id": "vm",
                        "type": "vg",
                        "min_size": {"generator": "calc_min_vm_size"},
                        "label": "Virtual Storage",
                        "volumes": [
                            {
                                "mount": "{{settings.NOVA_STATE_PATH}}",
                                "type": "lv",
                                "name": "nova",
                                "size": {
                                    "generator": "calc_total_vg",
                                    "generator_args": ["vm"]
                                },
                                "file_system": "xfs"
                            }
                        ]
                    },
                    {
                        "id": "image",
                        "type": "vg",
                        "min_size": {"generator": "calc_min_glance_size"},
                        "label": "Image Storage",
                        "volumes": [
                            {
                                "mount": "/var/lib/glance",
                                "type": "lv",
                                "name": "glance",
                                "size": {
                                    "generator": "calc_total_vg",
                                    "generator_args": ["image"]
                                },
                                "file_system": "xfs"
                            }
                        ]
                    },
                    {
                        "id": "cinder",
                        "type": "vg",
                        "label": "Cinder",
                        "min_size": {"generator": "calc_min_cinder_size"},
                        "volumes": []
                    }
                ]
            },
            "attributes_metadata": {
                "editable": {
                    "access": {
                        "user": {
                            "value": "admin",
                            "label": "username",
                            "description": "Username for Administrator",
                            "weight": 10,
                            "type": "text"
                        },
                        "email": {
                            "value": "admin@example.org",
                            "label": "email",
                            "description": "Email address for Administrator",
                            "weight": 40,
                            "type": "text"
                        },
                        "tenant": {
                            "value": "admin",
                            "label": "tenant",
                            "description": "Tenant (project) name for Administrator",
                            "weight": 30,
                            "type": "text"
                        },
                        "password": {
                            "value": "admin",
                            "label": "password",
                            "description": "Password for Administrator",
                            "weight": 20,
                            "type": "password"
                        }
                    },
                    "common": {
                        "debug": {
                            "value": false,
                            "label": "OpenStack debug logging",
                            "description": "Debug logging mode provides more information, but requires more disk space.",
                            "weight": 20,
                            "type": "checkbox"
                        },
                        "auto_assign_floating_ip": {
                            "value": false,
                            "label": "Auto assign floating IP",
                            "description": "If selected, OpenStack will automatically assign a floating IP to a new instance",
                            "weight": 40,
                            "type": "checkbox"
                        },
                        "libvirt_type": {
                            "value": "qemu",
                            "values": [
                                {
                                    "data": "kvm",
                                    "label": "KVM",
                                    "description": "Choose this type of hypervisor if you run OpenStack on hardware"
                                },
                                {
                                    "data": "qemu",
                                    "label": "QEMU",
                                    "description": "Choose this type of hypervisor if you run OpenStack on virtual hosts."
                                }
                            ],
                            "label": "Hypervisor type",
                            "weight": 30,
                            "type": "radio"
                        },
                        "start_guests_on_host_boot": {
                            "value": true,
                            "label": "Start guests on host boot",
                            "description": "Whether to (re-)start guests when the host reboots. If enabled, this option causes guests assigned to the host to be unconditionally restarted when nova-compute starts. If the guest is found to be stopped, it starts. If it is found to be running, it reboots.",
                            "weight": 70,
                            "type": "checkbox"
                        },
                        "use_cow_images": {
                            "value": true,
                            "label": "Use qcow format for images",
                            "description": "For most cases you will want qcow format. If it's disabled, raw image format will be used to run VMs. OpenStack with raw format currently does not support snapshotting.",
                            "weight": 50,
                            "type": "checkbox"
                        },
                        "compute_scheduler_driver": {
                            "value": "nova.scheduler.filter_scheduler.FilterScheduler",
                            "values": [
                                {
                                    "data": "nova.scheduler.filter_scheduler.FilterScheduler",
                                    "label": "Filter scheduler",
                                    "description": "Currently the most advanced OpenStack scheduler. See the OpenStack documentation for details."
                                },
                                {
                                    "data": "nova.scheduler.simple.SimpleScheduler",
                                    "label": "Simple scheduler",
                                    "description": "This is 'naive' scheduler which tries to find the least loaded host"
                                }
                            ],
                            "label": "Scheduler driver",
                            "weight": 60,
                            "type": "radio"
                        },
                        "auth_key": {
                            "value": "",
                            "label": "Public Key",
                            "description": "Public key(s) to include in authorized_keys on deployed nodes",
                            "weight": 80,
                            "type": "text"
                        }
                    },
                    "syslog": {
                        "syslog_transport": {
                            "value": "udp",
                            "values": [
                                {
                                    "data": "udp",
                                    "label": "UDP",
                                    "description": ""
                                },
                                {
                                    "data": "tcp",
                                    "label": "TCP",
                                    "description": ""
                                }
                            ],
                            "label": "Syslog transport protocol",
                            "weight": 30,
                            "type": "radio"
                        },
                        "syslog_server": {
                            "value": "",
                            "label": "Hostname",
                            "description": "Remote syslog hostname",
                            "weight": 10,
                            "type": "text"
                        },
                        "syslog_port": {
                            "value": "514",
                            "label": "Port",
                            "description": "Remote syslog port",
                            "weight": 20,
                            "type": "text"
                        }
                    },
                    "storage": {
                        "volumes_lvm": {
                            "value": true,
                            "label": "Cinder LVM over iSCSI for volumes",
                            "description": "Requires at least one Storage - Cinder LVM node.",
                            "weight": 10,
                            "type": "checkbox"
                        }
                    }
                },
                "generated": {
                    "savanna": {
                        "enabled": false
                    },
                    "heat": {
                        "enabled": false
                    },
                    "murano": {
                        "enabled": false
                    },
                    "storage": {
                        "volumes_lvm": true,
                        "volumes_ceph": false,
                        "images_ceph": false,
                        "objects_ceph": false,
                        "ephemeral_ceph": false,
                        "osd_pool_size": "2"
                    },
                    "mysql": {
                        "root_password": {
                            "generator": "password"
                        }
                    },
                    "keystone": {
                        "db_password": {
                            "generator": "password"
                        },
                        "admin_token": {
                            "generator": "password"
                        }
                    },
                    "glance": {
                        "db_password": {
                            "generator": "password"
                        },
                        "user_password": {
                            "generator": "password"
                        }
                    },
                    "nova": {
                        "db_password": {
                            "generator": "password"
                        },
                        "user_password": {
                            "generator": "password"
                        },
                        "state_path": "{{settings.NOVA_STATE_PATH}}"
                    },
                    "rabbit": {
                        "password": {
                            "generator": "password"
                        }
                    },
                    "swift": {
                        "user_password": {
                            "generator": "password"
                        }
                    },
                    "cinder": {
                        "db_password": {
                            "generator": "password"
                        },
                        "user_password": {
                            "generator": "password"
                        }
                    },
                    "base_syslog": {
                        "syslog_server": {
                            "generator": "ip",
                            "generator_arg": "admin"
                        },
                        "syslog_port": {
                            "generator": "identical",
                            "generator_arg": "514"
                        }
                    },
                    "cobbler": {
                        "profile": {
                            "generator": "identical",
                            "generator_arg": "rhel-x86_64"
                        }
                    }
                }
            }
        }
    },
    {
        "pk": 3,
        "model": "nailgun.release",
        "fields": {
            "name": "Havana on Ubuntu 12.04",
            "version": "2013.2.1",
            "operating_system": "Ubuntu",
            "description": "This option will install the OpenStack Havana packages using Ubuntu as a base operating system. With high availability features built in, you are getting a robust, enterprise-grade OpenStack deployment.",
            "state": "available",
            "modes_metadata": {
                "multinode": {
                    "description": "In this configuration the OpenStack controller is deployed separately from the compute and cinder nodes. This mode assumes the presence of 1 controller node and 1 or more compute/cinder nodes. You can add more nodes to scale your cloud later."
                },
                "ha_compact": {
                    "description": "This configuration requires multiple OpenStack controllers (3+) and provides high availability for all OpenStack components, including MySQL/Galera, RabbitMQ, and Cinder, as well as OpenStack API services. Select this configuration if you want to build a production-grade OpenStack cloud with 6 nodes or more."
                }
            },
            "roles": ["controller", "compute", "cinder", "ceph-osd", "mongo"],
            "roles_metadata": {
                "controller": {
                    "name": "Controller",
                    "description": "The controller initiates orchestration activities and provides an external API.  Other components like Glance (image storage), Keystone (identity management), Horizon (OpenStack dashboard) and Nova-Scheduler are installed on the controller as well.",
                    "conflicts": ["compute"]
                },
                "compute": {
                    "name": "Compute",
                    "description": "A compute node creates, manages and terminates virtual machine instances.",
                    "conflicts": ["controller"]
                },
                "cinder": {
                    "name": "Storage - Cinder LVM",
                    "description": "Cinder LVM provides block storage over iSCSI. Block storage can be used for database storage, expandable file systems, or providing a server with access to raw block level devices."
                },
                "ceph-osd": {
                    "name": "Storage - Ceph OSD",
                    "description": "Ceph storage can be configured to provide storage for block volumes (Cinder), images (Glance) and ephemeral instance storage (Nova). It can also provide object storage through the S3 and Swift API (See settings to enable each)."
                },
                "mongo": {
                    "name": "Mongo",
                    "description": "Storage - MongoDB for ceilometer",
                    "conflicts": ["compute"]
                }
            },
            "networks_metadata": {
                "nova_network": {
                    "networks": [
                        {
                            "name": "floating",
                            "cidr": "172.16.0.0/24",
                            "ip_range": ["172.16.0.128", "172.16.0.254"],
                            "vlan_start": null,
                            "use_gateway": false,
                            "notation": "ip_ranges",
                            "render_type": "ip_ranges",
                            "render_addr_mask": null,
                            "use_same_vlan_nic": 1,
                            "map_priority": 1,
                            "assign_vip": false
                        },
                        {
                            "name": "public",
                            "cidr": "172.16.0.0/24",
                            "netmask": "255.255.255.0",
                            "gateway": "172.16.0.1",
                            "ip_range": ["172.16.0.2", "172.16.0.127"],
                            "vlan_start": null,
                            "use_gateway": true,
                            "notation": "ip_ranges",
                            "calculate_cidr": true,
                            "render_type": null,
                            "render_addr_mask": "public",
                            "use_same_vlan_nic": 1,
                            "map_priority": 1,
                            "assign_vip": true
                        },
                        {
                            "name": "management",
                            "cidr": "192.168.0.0/24",
                            "vlan_start": 101,
                            "use_gateway": false,
                            "notation": "cidr",
                            "render_type": "cidr",
                            "render_addr_mask": "internal",
                            "map_priority": 2,
                            "assign_vip": true
                        },
                        {
                            "name": "storage",
                            "cidr": "192.168.1.0/24",
                            "vlan_start": 102,
                            "use_gateway": false,
                            "notation": "cidr",
                            "render_type": "cidr",
                            "render_addr_mask": "storage",
                            "map_priority": 2,
                            "assign_vip": false
                        },
                        {
                            "name": "fixed",
                            "cidr": "10.0.0.0/16",
                            "network_size": 256,
                            "vlan_start": 103,
                            "use_gateway": true,
                            "notation": "cidr",
                            "render_type": "cidr",
                            "render_addr_mask": null,
                            "map_priority": 2,
                            "assign_vip": false
                        }
                    ]
                },
                "neutron": {
                    "networks": [
                        {
                            "name": "public",
                            "cidr": "172.16.0.0/24",
                            "ip_range": ["172.16.0.2", "172.16.0.126"],
                            "vlan_start": null,
                            "use_gateway": true,
                            "notation": "ip_ranges",
                            "calculate_cidr": true,
                            "render_type": null,
                            "render_addr_mask": "public",
                            "map_priority": 1,
                            "assign_vip": true
                        },
                        {
                            "name": "management",
                            "cidr": "192.168.0.0/24",
                            "vlan_start": 101,
                            "use_gateway": false,
                            "notation": "cidr",
                            "render_type": "cidr",
                            "render_addr_mask": "internal",
                            "map_priority": 2,
                            "assign_vip": true
                        },
                        {
                            "name": "storage",
                            "cidr": "192.168.1.0/24",
                            "vlan_start": 102,
                            "use_gateway": false,
                            "notation": "cidr",
                            "render_type": "cidr",
                            "render_addr_mask": "storage",
                            "map_priority": 2,
                            "assign_vip": false
                        },
                        {
                            "name": "private",
                            "seg_type": "vlan",
                            "vlan_start": null,
                            "use_gateway": false,
                            "notation": null,
                            "render_type": null,
                            "render_addr_mask": null,
                            "map_priority": 2,
                            "dedicated_nic": true,
                            "assign_vip": false
                        }
                    ],
                    "config": {
                        "parameters": {
                            "amqp": {
                                "provider": "rabbitmq",
                                "username": null,
                                "passwd": "",
                                "hosts": "hostname1:5672, hostname2:5672"
                            },
                            "database": {
                                "provider": "mysql",
                                "port": "3306",
                                "database": null,
                                "username": null,
                                "passwd":   ""
                            },
                            "keystone": {
                                "admin_user": null,
                                "admin_password": ""
                            },
                            "metadata": {
                                "metadata_proxy_shared_secret": ""
                            }
                        }
                    }
                }
            },
            "volumes_metadata": {
                "volumes_roles_mapping": {
                    "controller": [
                        {"allocate_size": "min", "id": "os"},
                        {"allocate_size": "all", "id": "image"}],
                    "compute": [
                        {"allocate_size": "min", "id": "os"},
                        {"allocate_size": "all", "id": "vm"}],
                    "mongo": [
                        {"allocate_size": "min", "id": "os"},
                        {"allocate_size": "all", "id": "vm"}],
                    "ceph-osd": [
                        {"allocate_size": "min", "id": "os"},
                        {"allocate_size": "min", "id": "cephjournal"},
                        {"allocate_size": "full-disk", "id": "ceph"}],
                    "cinder": [
                        {"allocate_size": "min", "id": "os"},
                        {"allocate_size": "all", "id": "cinder"}],
                    "other": [
                        {"allocate_size": "all", "id": "os"}]
                },
                "volumes": [
                    {
                        "id": "ceph",
                        "type": "partition",
                        "min_size": {"generator": "calc_min_ceph_size"},
                        "label": "Ceph",
                        "name": "Ceph",
                        "mount": "none",
                        "partition_guid": "4fbd7e29-9d25-41b8-afd0-062c0ceff05d",
                        "file_system": "none"
                    },
                    {
                        "id": "cephjournal",
                        "type": "partition",
                        "min_size": {"generator": "calc_min_ceph_journal_size"},
                        "name": "Ceph Journal",
                        "label": "Ceph Journal",
                        "mount": "none",
                        "partition_guid": "45b0969e-9b03-4f30-b4c6-b4b80ceff106",
                        "file_system": "none"
                    },
                    {
                        "id": "os",
                        "type": "vg",
                        "min_size": {"generator": "calc_min_os_size"},
                        "label": "Base System",
                        "volumes": [
                            {
                                "mount": "/",
                                "type": "lv",
                                "name": "root",
                                "size": {"generator": "calc_total_root_vg"},
                                "file_system": "ext4"
                            },
                            {
                                "mount": "swap",
                                "type": "lv",
                                "name": "swap",
                                "size": {"generator": "calc_swap_size"},
                                "file_system": "swap"
                            }
                        ]
                    },
                    {
                        "id": "vm",
                        "type": "vg",
                        "min_size": {"generator": "calc_min_vm_size"},
                        "label": "Virtual Storage",
                        "volumes": [
                            {
                                "mount": "{{settings.NOVA_STATE_PATH}}",
                                "type": "lv",
                                "name": "nova",
                                "size": {
                                    "generator": "calc_total_vg",
                                    "generator_args": ["vm"]
                                },
                                "file_system": "xfs"
                            }
                        ]
                    },
                    {
                        "id": "image",
                        "type": "vg",
                        "min_size": {"generator": "calc_min_glance_size"},
                        "label": "Image Storage",
                        "volumes": [
                            {
                                "mount": "/var/lib/glance",
                                "type": "lv",
                                "name": "glance",
                                "size": {
                                    "generator": "calc_total_vg",
                                    "generator_args": ["image"]
                                },
                                "file_system": "xfs"
                            }
                        ]
                    },
                    {
                        "id": "cinder",
                        "type": "vg",
                        "label": "Cinder",
                        "min_size": {"generator": "calc_min_cinder_size"},
                        "volumes": []
                    }
                ]
            },
            "attributes_metadata": {
                "editable": {
                    "access": {
                        "user": {
                            "value": "admin",
                            "label": "username",
                            "description": "Username for Administrator",
                            "weight": 10,
                            "type": "text"
                        },
                        "email": {
                            "value": "admin@example.org",
                            "label": "email",
                            "description": "Email address for Administrator",
                            "weight": 40,
                            "type": "text"
                        },
                        "tenant": {
                            "value": "admin",
                            "label": "tenant",
                            "description": "Tenant (project) name for Administrator",
                            "weight": 30,
                            "type": "text"
                        },
                        "password": {
                            "value": "admin",
                            "label": "password",
                            "description": "Password for Administrator",
                            "weight": 20,
                            "type": "password"
                        }
                    },
                    "additional_components": {
                        "savanna": {
                            "value": false,
                            "label": "Install Savanna",
                            "description": "If selected, Savanna component will be installed",
                            "weight": 10,
                            "type": "checkbox"
                        },
                        "murano": {
                            "value": false,
                            "label": "Install Murano",
                            "description": "If selected, Murano component will be installed",
                            "weight": 20,
                            "type": "checkbox"
                        },
                        "heat": {
                            "value": true,
                            "label": "",
                            "description": "",
                            "weight": 30,
                            "type": "hidden"
                        },
                        "ceilometer": {
                            "value": false,
                            "label": "Install Ceilometer",
                            "description": "If selected, Ceilometer component will be installed",
                            "weight": 40,
                            "type": "checkbox"
                        }
                    },
                    "common": {
                        "debug": {
                            "value": false,
                            "label": "OpenStack debug logging",
                            "description": "Debug logging mode provides more information, but requires more disk space.",
                            "weight": 20,
                            "type": "checkbox"
                        },
                        "auto_assign_floating_ip": {
                            "value": false,
                            "label": "Auto assign floating IP",
                            "description": "If selected, OpenStack will automatically assign a floating IP to a new instance",
                            "weight": 40,
                            "type": "checkbox"
                        },
                        "vlan_splinters": {
                            "value": "disabled",
                            "label": "Open VSwitch VLAN Splinters feature (Neutron only)",
                            "weight": 45,
                            "type": "radio",
                            "values": [
                                {
                                    "data": "disabled",
                                    "label": "Disabled",
                                    "description": "OVS VLAN splinters disabled on all interfaces"
                                },
                                {
                                    "data": "soft",
                                    "label": "Enable OVS VLAN splinters soft trunks workaround",
                                    "description": "Configure OVS to use VLAN splinters workaround with soft trunk detection. This may resolve issues that might be encountered when using VLAN tags with OVS and Neutron on Kernels <3.3 (CentOS)"
                                },
                                {
                                    "data": "hard",
                                    "label": "Enable OVS VLAN splinters hard trunks workaround",
                                    "description": "Configure OVS to use VLAN splinters workaround with hard trunk allocation. Offers similar effect as soft trunks workaround, but forces each trunk to be predefined. This may work better than soft trunks especially if you still see network problems using soft trunks"
                                }
                            ]
                        },
                        "libvirt_type": {
                            "value": "qemu",
                            "values": [
                                {
                                    "data": "kvm",
                                    "label": "KVM",
                                    "description": "Choose this type of hypervisor if you run OpenStack on hardware"
                                },
                                {
                                    "data": "qemu",
                                    "label": "QEMU",
                                    "description": "Choose this type of hypervisor if you run OpenStack on virtual hosts."
                                }
                            ],
                            "label": "Hypervisor type",
                            "weight": 30,
                            "type": "radio"
                        },
                        "start_guests_on_host_boot": {
                            "value": true,
                            "label": "Start guests on host boot",
                            "description": "Whether to (re-)start guests when the host reboots. If enabled, this option causes guests assigned to the host to be unconditionally restarted when nova-compute starts. If the guest is found to be stopped, it starts. If it is found to be running, it reboots.",
                            "weight": 60,
                            "type": "checkbox"
                        },
                        "use_cow_images": {
                            "value": true,
                            "label": "Use qcow format for images",
                            "description": "For most cases you will want qcow format. If it's disabled, raw image format will be used to run VMs. OpenStack with raw format currently does not support snapshotting.",
                            "weight": 50,
                            "type": "checkbox"
                        },
                        "compute_scheduler_driver": {
                            "value": "nova.scheduler.filter_scheduler.FilterScheduler",
                            "values": [
                                {
                                    "data": "nova.scheduler.filter_scheduler.FilterScheduler",
                                    "label": "Filter scheduler",
                                    "description": "Currently the most advanced OpenStack scheduler. See the OpenStack documentation for details."
                                },
                                {
                                    "data": "nova.scheduler.simple.SimpleScheduler",
                                    "label": "Simple scheduler",
                                    "description": "This is 'naive' scheduler which tries to find the least loaded host"
                                }
                            ],
                            "label": "Scheduler driver",
                            "weight": 70,
                            "type": "radio"
                        },
                        "auth_key": {
                            "value": "",
                            "label": "Public Key",
                            "description": "Public key(s) to include in authorized_keys on deployed nodes",
                            "weight": 80,
                            "type": "text"
                        }
                    },
                    "syslog": {
                        "syslog_transport": {
                            "value": "udp",
                            "values": [
                                {
                                    "data": "udp",
                                    "label": "UDP",
                                    "description": ""
                                },
                                {
                                    "data": "tcp",
                                    "label": "TCP",
                                    "description": ""
                                }
                            ],
                            "label": "Syslog transport protocol",
                            "weight": 30,
                            "type": "radio"
                        },
                        "syslog_server": {
                            "value": "",
                            "label": "Hostname",
                            "description": "Remote syslog hostname",
                            "weight": 10,
                            "type": "text"
                        },
                        "syslog_port": {
                            "value": "514",
                            "label": "Port",
                            "description": "Remote syslog port",
                            "weight": 20,
                            "type": "text"
                        }
                    },
                    "storage": {
                        "volumes_lvm": {
                            "value": true,
                            "label": "Cinder LVM over iSCSI for volumes",
                            "description": "Requires at least one Storage - Cinder LVM node.",
                            "weight": 10,
                            "type": "checkbox"
                        },
                        "volumes_ceph": {
                            "value": false,
                            "label": "Ceph RBD for volumes (Cinder)",
                            "description": "Configures Cinder to store volumes in Ceph RBD images.",
                            "weight": 20,
                            "type": "checkbox"
                        },
                        "images_ceph": {
                            "value": false,
                            "label": "Ceph RBD for images (Glance)",
                            "description": "Configures Glance to use the Ceph RBD backend to store images. If enabled, this option will prevent Swift from installing.",
                            "weight": 30,
                            "type": "checkbox"
                        },
                        "ephemeral_ceph": {
                            "value": false,
                            "label": "Ceph RBD for ephemeral volumes (Nova)",
                            "description": "Configures Nova to store ephemeral volumes in RBD. This works best if Ceph is enabled for volumes and images, too. Enables live migration of all types of Ceph backed VMs (without this option, live migration will only work with VMs launched from Cinder volumes).",
                            "weight": 35,
                            "type": "checkbox"
                        },
                        "objects_ceph": {
                            "value": false,
                            "label": "Ceph RadosGW for objects (Swift API)",
                            "description": "Configures RadosGW front end for Ceph RBD. This exposes S3 and Swift API Interfaces. If enabled, this option will prevent Swift from installing.",
                            "weight": 40,
                            "type": "checkbox"
                        },
                        "osd_pool_size": {
                            "value": "2",
                            "label": "Ceph object replication factor",
                            "description": "Configures the default number of object replicas in Ceph. This number must be equal to or lower than the number of deployed 'Storage - Ceph OSD' nodes.",
                            "weight": 70,
                            "type": "text"
                        }
                    }
                },
                "generated": {
                    "mysql": {
                        "root_password": {
                            "generator": "password"
                        }
                    },
                    "keystone": {
                        "db_password": {
                            "generator": "password"
                        },
                        "admin_token": {
                            "generator": "password"
                        }
                    },
                    "glance": {
                        "db_password": {
                            "generator": "password"
                        },
                        "user_password": {
                            "generator": "password"
                        }
                    },
                    "nova": {
                        "db_password": {
                            "generator": "password"
                        },
                        "user_password": {
                            "generator": "password"
                        },
                        "state_path": "{{settings.NOVA_STATE_PATH}}"
                    },
                    "rabbit": {
                        "password": {
                            "generator": "password"
                        }
                    },
                    "swift": {
                        "user_password": {
                            "generator": "password"
                        }
                    },
                    "cinder": {
                        "db_password": {
                            "generator": "password"
                        },
                        "user_password": {
                            "generator": "password"
                        }
                    },
                    "base_syslog": {
                        "syslog_server": {
                            "generator": "ip",
                            "generator_arg": "admin"
                        },
                        "syslog_port": {
                            "generator": "identical",
                            "generator_arg": "514"
                        }
                    },
                    "cobbler": {
                        "profile": {
                            "generator": "identical",
                            "generator_arg": "ubuntu_1204_x86_64"
                        }
                    },
                    "savanna": {
                        "user_password": {
                            "generator": "password"
                        },
                        "db_password": {
                            "generator": "password"
                        }
                    },
                    "murano": {
                        "user_password": {
                            "generator": "password"
                        },
                        "rabbit_password": {
                            "generator": "password"
                        },
                        "db_password": {
                            "generator": "password"
                        }
                    },
                    "heat": {
                        "user_password": {
                            "generator": "password"
                        },
                        "db_password": {
                            "generator": "password"
                        },
                        "rabbit_password": {
                            "generator": "password"
                        }
                    },
                   "ceilometer": {
                        "db_password": {
                            "generator": "password"
                        },
                        "user_password": {
                            "generator": "password"
                        },
                        "metering_secret": {
                            "generator": "password"
                        }
                    },
                    "quantum_settings": {
                        "database": {
                            "passwd": {
                                "generator": "password"
                            }
                        },
                        "keystone": {
                            "admin_password": {
                                "generator": "password"
                            }
                        },
                        "metadata": {
                            "metadata_proxy_shared_secret": {
                                "generator": "password"
                            }
                        }
                    }
                }
            }
        }
    }
]<|MERGE_RESOLUTION|>--- conflicted
+++ resolved
@@ -38,16 +38,10 @@
                 },
                 "mongo": {
                     "name": "Mongo",
-<<<<<<< HEAD
-                    "description": "Storage - MongoDB for ceilometer",
-                    "conflicts": ["compute"]
-                }
-=======
                     "description": "Storage - MongoDB for Ceilometer",
                     "conflicts": ["compute"],
                     "depends_on": "editable.additional_components.ceilometer.value"
                   }
->>>>>>> b9d37d0a
             },
             "networks_metadata": {
                 "nova_network": {
