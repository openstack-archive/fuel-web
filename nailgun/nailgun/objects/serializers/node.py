# -*- coding: utf-8 -*-

#    Copyright 2013 Mirantis, Inc.
#
#    Licensed under the Apache License, Version 2.0 (the "License"); you may
#    not use this file except in compliance with the License. You may obtain
#    a copy of the License at
#
#         http://www.apache.org/licenses/LICENSE-2.0
#
#    Unless required by applicable law or agreed to in writing, software
#    distributed under the License is distributed on an "AS IS" BASIS, WITHOUT
#    WARRANTIES OR CONDITIONS OF ANY KIND, either express or implied. See the
#    License for the specific language governing permissions and limitations
#    under the License.

from nailgun.objects.serializers.base import BasicSerializer


class NodeSerializer(BasicSerializer):

    fields = (
        'id',
        'name',
        'meta',
        'progress',
        'kernel_params',
        'roles',
        'pending_roles',
        'status',
        'mac',
        'hostname',
        'ip',
        'manufacturer',
        'platform_name',
        'pending_addition',
        'pending_deletion',
        'os_platform',
        'error_type',
        'online',
        'labels',
        'cluster',
        'network_data',
        'group_id'
    )

    @classmethod
    def serialize(cls, instance, fields=None):
        from nailgun.objects import Node
        data_dict = super(NodeSerializer, cls).serialize(instance, fields)
        data_dict['fqdn'] = Node.get_node_fqdn(instance)
        data_dict['status'] = Node.get_status(instance)
<<<<<<< HEAD
        return data_dict
=======
        data_dict['tags'] = instance.tag_names
        return data_dict


class NodeSerializerForDeployment(BasicSerializer):
    fields = (
        'id',
        'name',
        'status',
        'pending_deletion',
        'pending_addition',
        'error_type',
        'roles',
        'pending_roles',
        'attributes',
        'meta',
        'hostname',
        'labels'
    )
>>>>>>> 00c0a524
<|MERGE_RESOLUTION|>--- conflicted
+++ resolved
@@ -50,10 +50,6 @@
         data_dict = super(NodeSerializer, cls).serialize(instance, fields)
         data_dict['fqdn'] = Node.get_node_fqdn(instance)
         data_dict['status'] = Node.get_status(instance)
-<<<<<<< HEAD
-        return data_dict
-=======
-        data_dict['tags'] = instance.tag_names
         return data_dict
 
 
@@ -71,5 +67,4 @@
         'meta',
         'hostname',
         'labels'
-    )
->>>>>>> 00c0a524
+    )