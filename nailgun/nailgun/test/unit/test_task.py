# -*- coding: utf-8 -*-
#    Copyright 2013 Mirantis, Inc.
#
#    Licensed under the Apache License, Version 2.0 (the "License"); you may
#    not use this file except in compliance with the License. You may obtain
#    a copy of the License at
#
#         http://www.apache.org/licenses/LICENSE-2.0
#
#    Unless required by applicable law or agreed to in writing, software
#    distributed under the License is distributed on an "AS IS" BASIS, WITHOUT
#    WARRANTIES OR CONDITIONS OF ANY KIND, either express or implied. See the
#    License for the specific language governing permissions and limitations
#    under the License.

import mock

from oslo_serialization import jsonutils
import yaml

from nailgun import consts
from nailgun.db.sqlalchemy.models import Task
from nailgun.errors import errors
from nailgun.extensions.volume_manager.manager import VolumeManager
from nailgun import objects
from nailgun.task import task
from nailgun.test.base import BaseTestCase
from nailgun.utils import reverse


class TestClusterDeletionTask(BaseTestCase):

    def create_cluster_and_execute_deletion_task(
            self, attributes=None, os=consts.RELEASE_OS.centos):
        self.env.create(
            cluster_kwargs={
                'editable_attributes': attributes,
            },
            release_kwargs={
                'operating_system': os,
                'version': '2025-7.0',
            },
        )
        self.fake_task = Task(name=consts.TASK_NAMES.cluster_deletion,
                              cluster=self.env.clusters[0])
        task.ClusterDeletionTask.execute(self.fake_task)

    @mock.patch('nailgun.task.task.DeletionTask', autospec=True)
    @mock.patch.object(task.DeleteIBPImagesTask, 'execute')
    def test_target_images_deletion_skipped_empty_attributes(
            self, mock_img_task, mock_del):
        self.create_cluster_and_execute_deletion_task({})
        self.assertTrue(mock_del.execute.called)
        self.assertFalse(mock_img_task.called)

    @mock.patch('nailgun.task.task.DeletionTask', autospec=True)
    @mock.patch.object(task.DeleteIBPImagesTask, 'execute')
    def test_target_images_deletion_skipped_os_centos(
            self, mock_img_task, mock_del):
        attributes = {'provision': {
            'method': consts.PROVISION_METHODS.image,
        }}
        self.create_cluster_and_execute_deletion_task(attributes)
        self.assertTrue(mock_del.execute.called)
        self.assertFalse(mock_img_task.called)

    @mock.patch('nailgun.task.task.DeletionTask', autospec=True)
    @mock.patch.object(task.DeleteIBPImagesTask, 'execute')
    def test_target_images_deletion_skipped_os_ubuntu_cobbler(
            self, mock_img_task, mock_del):
        os = consts.RELEASE_OS.ubuntu
        attributes = {'provision': {
            'method': consts.PROVISION_METHODS.cobbler,
        }}
        self.create_cluster_and_execute_deletion_task(attributes, os)
        self.assertTrue(mock_del.execute.called)
        self.assertFalse(mock_img_task.called)

    @mock.patch('nailgun.task.task.DeletionTask', autospec=True)
    @mock.patch.object(task.DeleteIBPImagesTask, 'execute')
    def test_target_images_deletion_executed(self, mock_img_task, mock_del):
        os = consts.RELEASE_OS.ubuntu
        attributes = {'provision': {
            'method': consts.PROVISION_METHODS.image,
        }}
        self.create_cluster_and_execute_deletion_task(attributes, os)
        self.assertTrue(mock_del.execute.called)
        self.assertTrue(mock_img_task.called)
        fake_attrs = objects.Attributes.merged_attrs_values(
            self.fake_task.cluster.attributes)
        mock_img_task.assert_called_once_with(
            mock.ANY, fake_attrs['provision']['image_data'])


class TestDeleteIBPImagesTask(BaseTestCase):

    @mock.patch('nailgun.task.task.settings')
    @mock.patch('nailgun.task.task.make_astute_message')
    def test_message(self, mock_astute, mock_settings):
        mock_settings.PROVISIONING_IMAGES_PATH = '/fake/path'
        mock_settings.REMOVE_IMAGES_TIMEOUT = 'fake_timeout'
        task_mock = mock.Mock()
        task_mock.cluster.id = '123'
        task_mock.uuid = 'fake_uuid'
        fake_image_data = {'/': {'uri': 'http://a.b/fake.img'},
                           '/boot': {'uri': 'http://c.d/fake-boot.img'}}
        task.DeleteIBPImagesTask.message(task_mock, fake_image_data)
        mock_astute.assert_called_once_with(
            mock.ANY, 'execute_tasks', 'remove_cluster_resp', {
                'tasks': [{
                    'type': 'shell',
                    'uids': [consts.MASTER_ROLE],
                    'parameters': {
                        'retries': 3,
                        'cmd': 'rm -f /fake/path/fake-boot.img '
                        '/fake/path/fake.img',
                        'cwd': '/',
                        'timeout': 'fake_timeout',
                        'interval': 1}}]})


class TestHelperUpdateClusterStatus(BaseTestCase):

    def setUp(self):
        super(TestHelperUpdateClusterStatus, self).setUp()
        self.env.create(
            nodes_kwargs=[
                {'roles': ['controller']},
                {'roles': ['compute', 'virt']},
                {'roles': ['cinder']}])

    def node_should_be_error_with_type(self, node, error_type):
        self.assertEqual(node.status, 'error')
        self.assertEqual(node.error_type, error_type)
        self.assertEqual(node.progress, 0)

    def nodes_should_not_be_error(self, nodes):
        for node in nodes:
            self.assertEqual(node.status, 'discover')

    @property
    def cluster(self):
        return self.env.clusters[0]

    def test_update_nodes_to_error_if_deployment_task_failed(self):
        self.cluster.nodes[0].status = 'deploying'
        self.cluster.nodes[0].progress = 12
        deployment_task = Task(name='deployment', cluster=self.cluster,
                               status='error')
        self.db.add(deployment_task)
        self.db.commit()

        objects.Task._update_cluster_data(deployment_task)
        self.db.flush()

        self.assertEqual(self.cluster.status, 'error')
        self.node_should_be_error_with_type(self.cluster.nodes[0], 'deploy')
        self.nodes_should_not_be_error(self.cluster.nodes[1:])

    def test_update_cluster_to_error_if_deploy_task_failed(self):
        deploy_task = Task(name='deploy', cluster=self.cluster, status='error')
        self.db.add(deploy_task)
        self.db.commit()

        objects.Task._update_cluster_data(deploy_task)
        self.db.flush()

        self.assertEqual(self.cluster.status, 'error')

    def test_update_nodes_to_error_if_provision_task_failed(self):
        self.cluster.nodes[0].status = 'provisioning'
        self.cluster.nodes[0].progress = 12
        provision_task = Task(name='provision', cluster=self.cluster,
                              status='error')
        self.db.add(provision_task)
        self.db.commit()

        objects.Task._update_cluster_data(provision_task)
        self.db.flush()

        self.assertEqual(self.cluster.status, 'error')
        self.node_should_be_error_with_type(self.cluster.nodes[0], 'provision')
        self.nodes_should_not_be_error(self.cluster.nodes[1:])

    def test_update_cluster_to_operational(self):
        deploy_task = Task(name='deploy', cluster=self.cluster, status='ready')
        self.db.add(deploy_task)
        self.db.commit()

        objects.Task._update_cluster_data(deploy_task)
        self.db.flush()

        self.assertEqual(self.cluster.status, 'operational')

    def test_update_if_parent_task_is_ready_all_nodes_should_be_ready(self):
        for node in self.cluster.nodes:
            node.status = 'ready'
            node.progress = 100

        self.cluster.nodes[0].status = 'deploying'
        self.cluster.nodes[0].progress = 24

        deploy_task = Task(name='deploy', cluster=self.cluster, status='ready')
        self.db.add(deploy_task)
        self.db.commit()

        objects.Task._update_cluster_data(deploy_task)
        self.db.flush()

        self.assertEqual(self.cluster.status, 'operational')

        for node in self.cluster.nodes:
            self.assertEqual(node.status, 'ready')
            self.assertEqual(node.progress, 100)

    def test_update_cluster_status_if_task_was_already_in_error_status(self):
        for node in self.cluster.nodes:
            node.status = 'provisioning'
            node.progress = 12

        provision_task = Task(name='provision', cluster=self.cluster,
                              status='error')
        self.db.add(provision_task)
        self.db.commit()

        data = {'status': 'error', 'progress': 100}
        objects.Task.update(provision_task, data)
        self.db.flush()

        self.assertEqual(self.cluster.status, 'error')
        self.assertEqual(provision_task.status, 'error')

        for node in self.cluster.nodes:
            self.assertEqual(node.status, 'error')
            self.assertEqual(node.progress, 0)

    def test_do_not_set_cluster_to_error_if_validation_failed(self):
        for task_name in ['check_before_deployment', 'check_networks']:
            supertask = Task(
                name='deploy',
                cluster=self.cluster,
                status='error')

            check_task = Task(
                name=task_name,
                cluster=self.cluster,
                status='error')

            supertask.subtasks.append(check_task)
            self.db.add(check_task)
            self.db.commit()

            objects.Task._update_cluster_data(supertask)
            self.db.flush()

            self.assertEqual(self.cluster.status, 'new')


class TestCheckBeforeDeploymentTask(BaseTestCase):

    def setUp(self):
        super(TestCheckBeforeDeploymentTask, self).setUp()
        self.env.create(
            cluster_kwargs={
                'net_provider': 'neutron',
                'net_segment_type': 'gre'
            },
            nodes_kwargs=[{'roles': ['controller']}])

        self.env.create_node()
        self.node = self.env.nodes[0]
        self.cluster = self.env.clusters[0]
        self.task = Task(cluster_id=self.env.clusters[0].id)
        self.env.db.add(self.task)
        self.env.db.commit()

    def set_node_status(self, status):
        self.node.status = status
        self.env.db.commit()
        self.assertEqual(self.node.status, status)

    def set_node_error_type(self, error_type):
        self.node.error_type = error_type
        self.env.db.commit()
        self.assertEqual(self.node.error_type, error_type)

    def is_checking_required(self):
        return task.CheckBeforeDeploymentTask._is_disk_checking_required(
            self.node)

    def test_is_disk_checking_required(self):
        self.set_node_status('ready')
        self.assertFalse(self.is_checking_required())

        self.set_node_status('deploying')
        self.assertFalse(self.is_checking_required())

        self.set_node_status('discover')
        self.assertTrue(self.is_checking_required())

        self.set_node_status('provisioned')
        self.assertFalse(self.is_checking_required())

    def test_is_disk_checking_required_in_case_of_error(self):
        self.set_node_status('error')
        self.set_node_error_type('provision')
        self.assertTrue(self.is_checking_required())

        self.set_node_error_type('deploy')
        self.assertFalse(self.is_checking_required())

    def test_check_volumes_and_disks_do_not_run_if_node_ready(self):
        self.set_node_status('ready')

        with mock.patch.object(
                VolumeManager,
                'check_disk_space_for_deployment') as check_mock:
            task.CheckBeforeDeploymentTask._check_disks(self.task)
            self.assertFalse(check_mock.called)

        with mock.patch.object(
                VolumeManager,
                'check_volume_sizes_for_deployment') as check_mock:
            task.CheckBeforeDeploymentTask._check_volumes(self.task)
            self.assertFalse(check_mock.called)

    def test_check_volumes_and_disks_run_if_node_not_ready(self):
        self.set_node_status('discover')

        with mock.patch.object(
                VolumeManager,
                'check_disk_space_for_deployment') as check_mock:
            task.CheckBeforeDeploymentTask._check_disks(self.task)

            self.assertEqual(check_mock.call_count, 1)

        with mock.patch.object(
                VolumeManager,
                'check_volume_sizes_for_deployment') as check_mock:
            task.CheckBeforeDeploymentTask._check_volumes(self.task)

            self.assertEqual(check_mock.call_count, 1)

    def test_check_nodes_online_raises_exception(self):
        self.node.online = False
        self.env.db.commit()

        self.assertRaises(
            errors.NodeOffline,
            task.CheckBeforeDeploymentTask._check_nodes_are_online,
            self.task)

    def test_check_nodes_online_do_not_raise_exception_node_to_deletion(self):
        self.node.online = False
        self.node.pending_deletion = True
        self.env.db.commit()

        task.CheckBeforeDeploymentTask._check_nodes_are_online(self.task)

    def test_check_controllers_count_operational_cluster(self):
        self.cluster.status = consts.CLUSTER_STATUSES.operational

        # remove old controller and add new one
        self.node.pending_deletion = True
        new_controller = self.env.create_node()
        new_controller.pendint_addition = True

        self.assertRaises(
            errors.NotEnoughControllers,
            task.CheckBeforeDeploymentTask._check_controllers_count,
            self.task)

    def test_check_controllers_count_new_cluster(self):
        self.cluster.status = consts.CLUSTER_STATUSES.new

        # check there's not exceptions with one controller
        self.assertNotRaises(
            errors.NotEnoughControllers,
            task.CheckBeforeDeploymentTask._check_controllers_count,
            self.task)

        # check there's exception with one non-controller node
        self.node.roles = ['compute']
        self.env.db.flush()
        self.assertRaises(
            errors.NotEnoughControllers,
            task.CheckBeforeDeploymentTask._check_controllers_count,
            self.task)

    def find_net_by_name(self, nets, name):
        for net in nets['networks']:
            if net['name'] == name:
                return net

    def test_network_template_validation(self):
        net_template = self.env.read_fixtures(['network_template'])[0]
        objects.Cluster.set_network_template(
            self.cluster,
            net_template
        )

        self.assertNotRaises(
            errors.NetworktemplateMissingRoles,
            task.CheckBeforeDeploymentTask._validate_network_template,
            self.task)

        ceph_node = self.env.create_node(roles=['ceph-osd'],
                                         cluster_id=self.cluster.id)
        self.assertRaises(
            errors.NetworkTemplateMissingRoles,
            task.CheckBeforeDeploymentTask._validate_network_template,
            self.task)

        objects.Node.delete(ceph_node)
        del (net_template['adv_net_template']['default']
             ['network_scheme']['common']['roles']['murano/api'])
        objects.Cluster.set_network_template(
            self.cluster,
            net_template
        )

        self.assertRaisesRegexp(
            errors.NetworkTemplateMissingNetRoles,
            "Network roles murano/api are missing",
            task.CheckBeforeDeploymentTask._validate_network_template,
            self.task)

    def test_check_public_networks(self):
        cluster = self.env.clusters[0]
        self.env.create_nodes(
            2, api=True, roles=['controller'], cluster_id=cluster.id)
        self.env.create_nodes(
            2, api=True, roles=['compute'], cluster_id=cluster.id)
        # we have 3 controllers now
        self.assertEqual(
            sum('controller' in n.all_roles for n in self.env.nodes),
            3
        )

        attrs = cluster.attributes.editable
        self.assertEqual(
            attrs['public_network_assignment']['assign_to_all_nodes']['value'],
            False
        )
        self.assertFalse(
            objects.Cluster.should_assign_public_to_all_nodes(cluster))

        resp = self.env.neutron_networks_get(cluster.id)
        nets = resp.json_body

        # not enough IPs for 3 nodes and 2 VIPs
        self.find_net_by_name(nets, 'public')['ip_ranges'] = \
            [["172.16.0.2", "172.16.0.5"]]
        resp = self.env.neutron_networks_put(cluster.id, nets)
        self.assertEqual(resp.status_code, 200)

        self.assertRaises(
            errors.NetworkCheckError,
            task.CheckBeforeDeploymentTask._check_public_network,
            self.task)

        # enough IPs for 3 nodes and 2 VIPs
        self.find_net_by_name(nets, 'public')['ip_ranges'] = \
            [["172.16.0.2", "172.16.0.6"]]
        resp = self.env.neutron_networks_put(cluster.id, nets)
        self.assertEqual(resp.status_code, 200)

        self.assertNotRaises(
            errors.NetworkCheckError,
            task.CheckBeforeDeploymentTask._check_public_network,
            self.task)

        attrs['public_network_assignment']['assign_to_all_nodes']['value'] = \
            True
        resp = self.app.patch(
            reverse(
                'ClusterAttributesHandler',
                kwargs={'cluster_id': cluster.id}),
            params=jsonutils.dumps({'editable': attrs}),
            headers=self.default_headers
        )
        self.assertEqual(200, resp.status_code)
        self.assertTrue(
            objects.Cluster.should_assign_public_to_all_nodes(cluster))

        self.assertRaises(
            errors.NetworkCheckError,
<<<<<<< HEAD
            CheckBeforeDeploymentTask._check_public_network,
            self.task)

    def test_check_deployment_graph_with_correct_data(self):
        correct_yaml_tasks = """
        - id: test-controller
          type: group
          role: [test-controller]
          requires: [primary-controller]
          required_for: [deploy_end]
          parameters:
            strategy:
              type: parallel
              amount: 2
        """
        tasks = yaml.load(correct_yaml_tasks)
        deployment_tasks = objects.Cluster.get_deployment_tasks(self.cluster)
        deployment_tasks.extend(tasks)
        objects.Cluster.update(
            self.cluster,
            {'deployment_tasks': deployment_tasks})
        CheckBeforeDeploymentTask._check_deployment_graph_for_correctness(
            self.task)

    def test_check_deployment_graph_with_incorrect_dependencies_data(self):
        incorrect_dependencies_yaml_tasks = """
        - id: test-controller
          type: group
          role: [primary-controller]
          required_for: [non_existing_stage]
          parameters:
            strategy:
              type: one_by_one
        """
        tasks = yaml.load(incorrect_dependencies_yaml_tasks)
        deployment_tasks = objects.Cluster.get_deployment_tasks(self.cluster)
        deployment_tasks.extend(tasks)
        objects.Cluster.update(
            self.cluster,
            {'deployment_tasks': deployment_tasks})
        with self.assertRaisesRegexp(
                errors.InvalidData,
                "Tasks 'non_existing_stage' can't be in requires|required_for|"
                "groups|tasks for \['test-controller'\] because they don't "
                "exist in the graph"):
            CheckBeforeDeploymentTask._check_deployment_graph_for_correctness(
                self.task)

    def test_check_deployment_graph_with_cycling_dependencies_data(self):
        incorrect_cycle_yaml_tasks = """
        - id: test-controller-1
          type: role
          requires: [test-controller-2]
        - id: test-controller-2
          type: role
          requires: [test-controller-1]
        """
        tasks = yaml.load(incorrect_cycle_yaml_tasks)
        deployment_tasks = objects.Cluster.get_deployment_tasks(self.cluster)
        deployment_tasks.extend(tasks)
        objects.Cluster.update(
            self.cluster,
            {'deployment_tasks': deployment_tasks})
        with self.assertRaisesRegexp(
                errors.InvalidData,
                "Tasks can not be processed because it contains cycles in it"):
            CheckBeforeDeploymentTask._check_deployment_graph_for_correctness(
                self.task)
=======
            task.CheckBeforeDeploymentTask._check_public_network,
            self.task)
>>>>>>> 0457984b
<|MERGE_RESOLUTION|>--- conflicted
+++ resolved
@@ -485,8 +485,7 @@
 
         self.assertRaises(
             errors.NetworkCheckError,
-<<<<<<< HEAD
-            CheckBeforeDeploymentTask._check_public_network,
+            task.CheckBeforeDeploymentTask._check_public_network,
             self.task)
 
     def test_check_deployment_graph_with_correct_data(self):
@@ -553,8 +552,4 @@
                 errors.InvalidData,
                 "Tasks can not be processed because it contains cycles in it"):
             CheckBeforeDeploymentTask._check_deployment_graph_for_correctness(
-                self.task)
-=======
-            task.CheckBeforeDeploymentTask._check_public_network,
-            self.task)
->>>>>>> 0457984b
+                self.task)